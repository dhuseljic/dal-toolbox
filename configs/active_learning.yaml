defaults:
<<<<<<< HEAD
  - model: nlp/bert
  - al_strategy: uncertainty
=======
  - model: resnet18
  - al_strategy: random
>>>>>>> fbc82bb3

al_cycle:
  n_init: 100
  acq_size: 100
  n_acq: 10
  cold_start: True

dataset: imdb
dataset_path: ./data/
device: cuda

random_seed: 42
val_batch_size: 128
print_freq_eval: 25
print_freq_train: 25

output_dir: ./output/
hydra:
  job:
    chdir: True
  run:
<<<<<<< HEAD
    dir: ${output_dir}/${dataset}/${model.name}/${now:%Y-%m-%d_%H%M%S}
=======
    dir: ${output_dir}
  job_logging:
    handlers:
      file:
        mode: w
>>>>>>> fbc82bb3
<|MERGE_RESOLUTION|>--- conflicted
+++ resolved
@@ -1,11 +1,6 @@
 defaults:
-<<<<<<< HEAD
-  - model: nlp/bert
-  - al_strategy: uncertainty
-=======
-  - model: resnet18
+  - model: resnet18_sngp
   - al_strategy: random
->>>>>>> fbc82bb3
 
 al_cycle:
   n_init: 100
@@ -27,12 +22,4 @@
   job:
     chdir: True
   run:
-<<<<<<< HEAD
-    dir: ${output_dir}/${dataset}/${model.name}/${now:%Y-%m-%d_%H%M%S}
-=======
-    dir: ${output_dir}
-  job_logging:
-    handlers:
-      file:
-        mode: w
->>>>>>> fbc82bb3
+    dir: ${output_dir}