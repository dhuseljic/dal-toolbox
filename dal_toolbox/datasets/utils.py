import warnings

import numpy as np
import torch
import torchvision
from torch.utils.data import Dataset, DataLoader

<<<<<<< HEAD
from dal_toolbox.datasets.base import BaseData
=======
from dal_toolbox.datasets.base import BaseTransforms
>>>>>>> f4c6d48c
from dal_toolbox.models.utils.base import BaseModule


class RepeatTransformations:
    def __init__(self, base_transforms, n_views=2):
        self.base_transforms = base_transforms
        self.n_views = n_views

    def __call__(self, x):
        return [self.base_transforms(x) for i in range(self.n_views)]


<<<<<<< HEAD
class FeatureDatasetWrapper(BaseData):
    """
    Wrapper for FeatureDatasets to be used with AbstractData
    """

    def __init__(self, dataset_path):
        super().__init__(dataset_path)

    @property
    def num_classes(self):
        return self.n_classes

    @property
    def num_features(self):
        return self.n_features

    def download_datasets(self):
        map = "cpu" if not torch.cuda.is_available() else None
        feature_dict = torch.load(self.dataset_path, map_location=map)
        self._trainset = feature_dict["trainset"]
        self._testset = feature_dict["testset"]
        self.n_classes = len(torch.unique(self._trainset.labels))
        self.n_features = self._trainset.features.shape[1]

    @property
    def full_train_dataset_eval_transforms(self):
        warnings.warn("FeatureDataset hast no EvalTransforms")
        return self.full_train_dataset

    @property
    def full_train_dataset_query_transforms(self):
        warnings.warn("FeatureDataset hast no QueryTransform")
        return self.full_train_dataset

    @property
    def test_dataset(self):
        return self._testset

    @property
    def train_transforms(self):
        return None

    @property
    def query_transforms(self):
        return None

    @property
    def eval_transforms(self):
        return None

    @property
    def full_train_dataset(self):
        return self._trainset
=======
class PlainTransforms(BaseTransforms):
    @property
    def train_transform(self):
        return torchvision.transforms.Compose([torchvision.transforms.ToTensor(), ])

    @property
    def query_transform(self):
        return torchvision.transforms.Compose([torchvision.transforms.ToTensor(), ])

    @property
    def eval_transform(self):
        return torchvision.transforms.Compose([torchvision.transforms.ToTensor(), ])
>>>>>>> f4c6d48c


class FeatureDataset(Dataset):
    """
    Dataset for feature representations of a model.

    This dataset class takes a ``model`` and a ``dataset`` and saves the features to use for later. Some tasks (e.g. the
    linear evaluation accuracy) need datasets that entail the feature representations of a model.
    """

    def __init__(self, model: BaseModule, dataset: Dataset, device: torch.device) -> None:
        """
        Initializes ``FeatureDataset``.
        Args:
            model: The model the features are extracted from.
            dataset: The dataset from which the features are extracted.
            device: The ``torch.device``, with which the features are extracted
        """
        dataloader = DataLoader(dataset, batch_size=512, num_workers=4)
        features, labels = model.get_representations(dataloader, device=device, return_labels=True)
        self.features = features.detach()
        self.labels = labels

    def __len__(self) -> int:
        return len(self.features)

    def __getitem__(self, idx: int) -> (torch.Tensor, torch.Tensor):
        return self.features[idx], self.labels[idx]


def sample_balanced_subset(targets, num_samples):
    '''
    samples for labeled data
    (sampling with balanced ratio over classes)
    '''
    # Get samples per class
    num_classes = len(torch.unique(targets))
    assert num_samples % num_classes == 0, "lb_num_labels must be divideable by num_classes in balanced setting"
    num_samples_per_class = [int(num_samples / num_classes)] * num_classes

    val_pool = []
    for c in range(num_classes):
        idx = np.array([i for i in range(len(targets)) if targets[i] == c])
        np.random.shuffle(idx)
        val_pool.extend(idx[:num_samples_per_class[c]])
    return [int(i) for i in val_pool]<|MERGE_RESOLUTION|>--- conflicted
+++ resolved
@@ -5,11 +5,8 @@
 import torchvision
 from torch.utils.data import Dataset, DataLoader
 
-<<<<<<< HEAD
+from dal_toolbox.datasets.base import BaseTransforms
 from dal_toolbox.datasets.base import BaseData
-=======
-from dal_toolbox.datasets.base import BaseTransforms
->>>>>>> f4c6d48c
 from dal_toolbox.models.utils.base import BaseModule
 
 
@@ -22,7 +19,20 @@
         return [self.base_transforms(x) for i in range(self.n_views)]
 
 
-<<<<<<< HEAD
+class PlainTransforms(BaseTransforms):
+    @property
+    def train_transform(self):
+        return torchvision.transforms.Compose([torchvision.transforms.ToTensor(), ])
+
+    @property
+    def query_transform(self):
+        return torchvision.transforms.Compose([torchvision.transforms.ToTensor(), ])
+
+    @property
+    def eval_transform(self):
+        return torchvision.transforms.Compose([torchvision.transforms.ToTensor(), ])
+
+
 class FeatureDatasetWrapper(BaseData):
     """
     Wrapper for FeatureDatasets to be used with AbstractData
@@ -76,20 +86,6 @@
     @property
     def full_train_dataset(self):
         return self._trainset
-=======
-class PlainTransforms(BaseTransforms):
-    @property
-    def train_transform(self):
-        return torchvision.transforms.Compose([torchvision.transforms.ToTensor(), ])
-
-    @property
-    def query_transform(self):
-        return torchvision.transforms.Compose([torchvision.transforms.ToTensor(), ])
-
-    @property
-    def eval_transform(self):
-        return torchvision.transforms.Compose([torchvision.transforms.ToTensor(), ])
->>>>>>> f4c6d48c
 
 
 class FeatureDataset(Dataset):
