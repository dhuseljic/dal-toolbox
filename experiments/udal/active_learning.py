--- conflicted
+++ resolved
@@ -1,6 +1,5 @@
 import os
 import time
-import copy
 import json
 import logging
 
@@ -199,18 +198,6 @@
             nesterov=True,
         )
         lr_scheduler = torch.optim.lr_scheduler.CosineAnnealingLR(optimizer, T_max=args.model.n_epochs)
-<<<<<<< HEAD
-        model_dict = {
-            'model': model,
-            'criterion': criterion,
-            'optimizer': optimizer,
-            'train_one_epoch': deterministic.train.train_one_epoch_mixup,
-            'evaluate': deterministic.evaluate.evaluate,
-            'lr_scheduler': lr_scheduler,
-            'train_kwargs': dict(device=args.device, alpha=args.model.alpha),
-            'eval_kwargs': dict(device=args.device),
-        }
-=======
         trainer = deterministic.trainer.DeterministicMixupTrainer(
             model=model,
             criterion=criterion,
@@ -221,7 +208,6 @@
             device=args.device,
             output_dir=args.output_dir
         )
->>>>>>> be3751a1
 
     elif args.model.name == 'resnet18_mcdropout':
         model = mc_dropout.resnet.DropoutResNet18(n_classes, args.model.n_passes, args.model.dropout_rate)
