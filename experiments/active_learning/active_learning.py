--- conflicted
+++ resolved
@@ -14,11 +14,7 @@
 from dal_toolbox import datasets
 from dal_toolbox import metrics
 from dal_toolbox.active_learning import ActiveLearningDataModule
-<<<<<<< HEAD
-from dal_toolbox.active_learning.strategies import random, uncertainty, coreset, badge, typiclust, prob_cover
-=======
-from dal_toolbox.active_learning.strategies import random, uncertainty, coreset, badge, typiclust, xpal
->>>>>>> be9e4979
+from dal_toolbox.active_learning.strategies import random, uncertainty, coreset, badge, typiclust, xpal, prob_cover
 # noinspection PyUnresolvedReferences
 from dal_toolbox.datasets.utils import FeatureDataset, FeatureDatasetWrapper
 from dal_toolbox.models import deterministic
@@ -68,11 +64,7 @@
 
     # Setup Query
     logger.info('Building query strategy: %s', args.al_strategy.name)
-<<<<<<< HEAD
-    al_strategy = build_al_strategy(args.al_strategy.name, args, trainset, num_classes)
-=======
     al_strategy = build_al_strategy(args.al_strategy.name, args, num_classes=num_classes, train_features=features)
->>>>>>> be9e4979
 
     # Setup Model
     logger.info('Building model: %s', args.model.name)
@@ -220,11 +212,7 @@
     return model
 
 
-<<<<<<< HEAD
-def build_al_strategy(name, args, trainset=None, num_classes=None):
-=======
 def build_al_strategy(name, args, num_classes=None, train_features=None):
->>>>>>> be9e4979
     subset_size = None if args.al_strategy.subset_size == "None" else args.al_strategy.subset_size
 
     if name == "random":
@@ -237,7 +225,15 @@
         query = badge.Badge(subset_size=subset_size)
     elif name == "typiclust":
         query = typiclust.TypiClust(subset_size=subset_size)
-<<<<<<< HEAD
+    elif name == "xpal":
+        if args.al_strategy.kernel.gamma == "calculate":
+            gamma = _calculate_mean_gamma(train_features)
+        else:
+            gamma = args.al_strategy.kernel.gamma
+
+        S = kernels(X=train_features, Y=train_features, metric=args.al_strategy.kernel.name, gamma=gamma)
+        alpha = args.al_strategy.alpha
+        query = xpal.XPAL(num_classes, S, subset_size=subset_size, alpha_c=alpha, alpha_x=alpha)
     elif name == "probcover":
 
         delta = args.al_strategy.delta
@@ -248,17 +244,6 @@
             print(f"Took {time.time() - start} seconds to calculate delta.")
         print(f"Using delta={delta:.5f}")
         query = prob_cover.ProbCover(subset_size=subset_size, delta=delta)
-=======
-    elif name == "xpal":
-        if args.al_strategy.kernel.gamma == "calculate":
-            gamma = _calculate_mean_gamma(train_features)
-        else:
-            gamma = args.al_strategy.kernel.gamma
-
-        S = kernels(X=train_features, Y=train_features, metric=args.al_strategy.kernel.name, gamma=gamma)
-        alpha = args.al_strategy.alpha
-        query = xpal.XPAL(num_classes, S, subset_size=subset_size, alpha_c=alpha, alpha_x=alpha)
->>>>>>> be9e4979
     else:
         raise NotImplementedError(f"Active learning strategy {name} is not implemented!")
     return query
