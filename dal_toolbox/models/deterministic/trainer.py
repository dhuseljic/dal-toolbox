--- conflicted
+++ resolved
@@ -284,16 +284,9 @@
         unlabeled_iter = iter(unlabeled_loader)
 
         for x_l, y_l in metric_logger.log_every(labeled_loader, print_freq=print_freq, header=header):
-<<<<<<< HEAD
-            (x_w, y_w), (x_s, _) = next(iterator_unlabeled_weak_aug), next(iterator_unlabeled_strong_aug)
-            x_l = x_l.to(self.device)
-            y_l = y_l.to(self.device)
-            x_w = x_w.to(self.device)
-=======
             x_w, x_s, y = next(unlabeled_iter)
             x_l, y_l = x_l.to(self.device), y_l.to(self.device)
             x_w, y = x_w.to(self.device), y.to(self.device)
->>>>>>> c6bfa51f
             x_s = x_s.to(self.device)
 
             # Get all necesseracy model outputs
@@ -354,23 +347,13 @@
         unlabeled_iter = iter(unlabeled_loader)
 
         for x_l, y_l in metric_logger.log_every(labeled_loader, print_freq=print_freq, header=header):
-<<<<<<< HEAD
-            (x_w, y_w), (x_s, _), idx = next(iterator_unlabeled_weak_aug), next(
-                iterator_unlabeled_strong_aug), next(iterator_unlabeled_indices)
-=======
             x_w, x_s, y, idx  = next(unlabeled_iter)
->>>>>>> c6bfa51f
             x_l = x_l.to(self.device)
             y_l = y_l.to(self.device)
             x_w = x_w.to(self.device)
             x_s = x_s.to(self.device)
-<<<<<<< HEAD
-            y_w = y_w.to(self.device)
-            idx = idx.to(self.device)
-=======
             y = y.to(self.device)
             idx = idx.to(self.device)    
->>>>>>> c6bfa51f
 
             # Get all necesseracy model outputs
             logits_l = self.model(x_l)
