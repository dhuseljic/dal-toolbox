--- conflicted
+++ resolved
@@ -4,10 +4,6 @@
 from ..utils import freeze_bn, unfreeze_bn
 from ...metrics import generalization
 from ...utils import MetricLogger, SmoothedValue
-<<<<<<< HEAD
-from .utils import generate_mask, generate_pseudo_labels, freeze_bn, unfreeze_bn
-=======
->>>>>>> 40a2d3b2
 
 
 def train_one_epoch(model, dataloaders, criterion, optimizer, device, n_epochs, p_cutoff, lambda_u,
