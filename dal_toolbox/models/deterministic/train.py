--- conflicted
+++ resolved
@@ -3,11 +3,8 @@
 import logging
 import torch.nn as nn
 import torch.nn.functional as F
-<<<<<<< HEAD
 from torch.autograd import Variable
-=======
 from tqdm import tqdm
->>>>>>> 61796afc
 
 import numpy as np
 
