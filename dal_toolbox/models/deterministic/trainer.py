--- conflicted
+++ resolved
@@ -4,13 +4,10 @@
 import torch.nn.functional as F
 import matplotlib.pyplot as plt
 
+from ..utils import unfreeze_bn, freeze_bn
 from ..utils.ssl_utils import FlexMatchThresholdingHook
 from ..utils.trainer import BasicTrainer
-<<<<<<< HEAD
 from ..utils.mixup import mixup
-=======
-from ..utils import unfreeze_bn, freeze_bn
->>>>>>> 14c72cdc
 from ...metrics import generalization, calibration, ood
 from ...utils import MetricLogger, SmoothedValue
 
@@ -137,17 +134,7 @@
         metric_logger.synchronize_between_processes()
         train_stats = {f"train_{k}": meter.global_avg for k, meter, in metric_logger.meters.items()}
 
-<<<<<<< HEAD
-=======
-        return train_stats
-
-    def mixup(self, inputs: torch.Tensor, targets_one_hot: torch.Tensor, alpha: float):
-        # TODO: move to utils
-        indices = torch.randperm(len(inputs), device=inputs.device, dtype=torch.long)
-        inputs_mixed = alpha * inputs + (1 - alpha) * inputs[indices]
-        targets_mixed = alpha * targets_one_hot + (1 - alpha) * targets_one_hot[indices]
-        return inputs_mixed, targets_mixed
-    
+        return train_stats
 
 
 class DeterministicPseudoLabelTrainer(DeterministicTrainer):
@@ -208,14 +195,13 @@
             acc1, = generalization.accuracy(logits_l, y_l, topk=(1,))
             pseudo_acc1, = generalization.accuracy(logits_u, y_u, topk=(1,))
             metric_logger.update(loss=loss.item(), sup_loss=loss_l.item(), unsup_loss=loss_u.item(),
-                                mask_ratio=mask.float().mean().item(), unsup_warmup_factor=unsup_warmup_factor, lr=self.optimizer.param_groups[0]["lr"])
+                                 mask_ratio=mask.float().mean().item(), unsup_warmup_factor=unsup_warmup_factor, lr=self.optimizer.param_groups[0]["lr"])
             metric_logger.meters["acc1"].update(acc1.item(), n=batch_size_l)
             metric_logger.meters["pseudo_acc1"].update(pseudo_acc1.item(), n=batch_size_u)
 
         metric_logger.synchronize_between_processes()
         train_stats = {f"train_{k}": meter.global_avg for k, meter, in metric_logger.meters.items()}
         return train_stats
-    
 
 
 class DeterministicPiModelTrainer(DeterministicTrainer):
@@ -224,7 +210,7 @@
         self.n_classes = n_classes
         self.lambda_u = lambda_u
         self.n_iter = n_iter
-        self.unsup_warmup =  unsup_warmup
+        self.unsup_warmup = unsup_warmup
 
     def train_one_epoch(self, labeled_loader, unlabeled_loader_weak_1, unlabeled_loader_weak_2, epoch=None, print_freq=200):
         self.model.train()
@@ -271,13 +257,12 @@
             batch_size = x_l.shape[0]
             acc1, = generalization.accuracy(logits_l, y_l, topk=(1,))
             metric_logger.update(loss=loss.item(), sup_loss=loss_l.item(), unsup_loss=loss_u.item(),
-                                unsup_warmup_factor=unsup_warmup_factor, lr=self.optimizer.param_groups[0]["lr"])
-            metric_logger.meters["acc1"].update(acc1.item(), n=batch_size)
-
-        metric_logger.synchronize_between_processes()
-        train_stats = {f"train_{k}": meter.global_avg for k, meter, in metric_logger.meters.items()}
-        return train_stats
-
+                                 unsup_warmup_factor=unsup_warmup_factor, lr=self.optimizer.param_groups[0]["lr"])
+            metric_logger.meters["acc1"].update(acc1.item(), n=batch_size)
+
+        metric_logger.synchronize_between_processes()
+        train_stats = {f"train_{k}": meter.global_avg for k, meter, in metric_logger.meters.items()}
+        return train_stats
 
 
 class DeterministicFixMatchTrainer(DeterministicTrainer):
@@ -302,7 +287,7 @@
         iterator_unlabeled_strong_aug = iter(unlabeled_loader_strong)
 
         for x_l, y_l in metric_logger.log_every(labeled_loader, print_freq=print_freq, header=header):
-            (x_w, y_w), (x_s, _)  = next(iterator_unlabeled_weak_aug), next(iterator_unlabeled_strong_aug)
+            (x_w, y_w), (x_s, _) = next(iterator_unlabeled_weak_aug), next(iterator_unlabeled_strong_aug)
             x_l = x_l.to(self.device)
             y_l = y_l.to(self.device)
             x_w = x_w.to(self.device)
@@ -336,14 +321,13 @@
             acc1, = generalization.accuracy(logits_l, y_l, topk=(1,))
             pseudo_acc1, = generalization.accuracy(logits_w, y_w, topk=(1,))
             metric_logger.update(loss=loss.item(), supervised_loss=loss_l.item(), lr=self.optimizer.param_groups[0]["lr"],
-                                unsupervised_loss=loss_u.item(), mask_ratio=mask.float().mean().item())
+                                 unsupervised_loss=loss_u.item(), mask_ratio=mask.float().mean().item())
             metric_logger.meters["acc1"].update(acc1.item(), n=batch_size)
             metric_logger.meters["pseudo_acc1"].update(pseudo_acc1.item(), n=ulb_batch_size)
-            
-        metric_logger.synchronize_between_processes()
-        train_stats = {f"train_{k}": meter.global_avg for k, meter, in metric_logger.meters.items()}
-        return train_stats
-    
+
+        metric_logger.synchronize_between_processes()
+        train_stats = {f"train_{k}": meter.global_avg for k, meter, in metric_logger.meters.items()}
+        return train_stats
 
 
 class DeterministicFlexMatchTrainer(DeterministicTrainer):
@@ -370,13 +354,14 @@
         iterator_unlabeled_indices = iter(unlabeled_loader_indices)
 
         for x_l, y_l in metric_logger.log_every(labeled_loader, print_freq=print_freq, header=header):
-            (x_w, y_w), (x_s, _), idx  = next(iterator_unlabeled_weak_aug), next(iterator_unlabeled_strong_aug), next(iterator_unlabeled_indices)
+            (x_w, y_w), (x_s, _), idx = next(iterator_unlabeled_weak_aug), next(
+                iterator_unlabeled_strong_aug), next(iterator_unlabeled_indices)
             x_l = x_l.to(self.device)
             y_l = y_l.to(self.device)
             x_w = x_w.to(self.device)
             x_s = x_s.to(self.device)
             y_w = y_w.to(self.device)
-            idx = idx.to(self.device)    
+            idx = idx.to(self.device)
 
             # Get all necesseracy model outputs
             logits_l = self.model(x_l)
@@ -405,11 +390,10 @@
             acc1, = generalization.accuracy(logits_l, y_l, topk=(1,))
             pseudo_acc1, = generalization.accuracy(logits_w, y_w, topk=(1,))
             metric_logger.update(loss=loss.item(), supervised_loss=loss_l.item(), lr=self.optimizer.param_groups[0]["lr"],
-                                unsupervised_loss=loss_u.item(), mask_ratio=mask.float().mean().item())
+                                 unsupervised_loss=loss_u.item(), mask_ratio=mask.float().mean().item())
             metric_logger.meters["acc1"].update(acc1.item(), n=batch_size)
             metric_logger.meters["pseudo_acc1"].update(pseudo_acc1.item(), n=ulb_batch_size)
-        
-        metric_logger.synchronize_between_processes()
-        train_stats = {f"train_{k}": meter.global_avg for k, meter, in metric_logger.meters.items()}
->>>>>>> 14c72cdc
+
+        metric_logger.synchronize_between_processes()
+        train_stats = {f"train_{k}": meter.global_avg for k, meter, in metric_logger.meters.items()}
         return train_stats