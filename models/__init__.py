--- conflicted
+++ resolved
@@ -1,14 +1,9 @@
 import torch
 import torch.nn as nn
 
-<<<<<<< HEAD
-from . import resnet18, resnet18_ensemble, resnet18_mcdropout, resnet18_sngp 
-from . import wideresnet2810, wideresnet2810_ensemble, wideresnet2810_sngp
+from . import resnet, resnet18_ensemble, resnet18_mcdropout, resnet_sngp 
+from . import wideresnet, wideresnet2810_ensemble, wideresnet_sngp
 from .utils.ensemble_utils import Ensemble, EnsembleLRScheduler, EnsembleOptimizer
-=======
-from . import resnet, resnet18_ensemble, resnet18_mcdropout, resnet_sngp 
-from . import wideresnet2810, wideresnet2810_sngp
->>>>>>> 42fae686
 
 
 def build_model(args, **kwargs):
@@ -118,21 +113,25 @@
         }
 
     elif args.model.name == 'wideresnet2810_deterministic':
-        model = wideresnet2810.WideResNet2810(args.model.dropout_rate, n_classes)
-        optimizer = torch.optim.SGD(
-            model.parameters(),
-            lr=args.model.optimizer.lr,
-            weight_decay=args.model.optimizer.weight_decay,
-            momentum=args.model.optimizer.momentum,
-            nesterov=True
-        )
-        lr_scheduler = torch.optim.lr_scheduler.CosineAnnealingLR(optimizer, T_max=args.n_epochs)
-        criterion = nn.CrossEntropyLoss()
-        model_dict = {
-            'model': model,
-            'optimizer': optimizer,
-            'train_one_epoch': wideresnet2810.train_one_epoch,
-            'evaluate': wideresnet2810.evaluate,
+        model = wideresnet.WideResNet(
+            depth=28,
+            widen_factor=10,
+            dropout_rate=args.model.dropout_rate, 
+            num_classes=n_classes)
+        optimizer = torch.optim.SGD(
+            model.parameters(),
+            lr=args.model.optimizer.lr,
+            weight_decay=args.model.optimizer.weight_decay,
+            momentum=args.model.optimizer.momentum,
+            nesterov=True
+        )
+        lr_scheduler = torch.optim.lr_scheduler.CosineAnnealingLR(optimizer, T_max=args.n_epochs)
+        criterion = nn.CrossEntropyLoss()
+        model_dict = {
+            'model': model,
+            'optimizer': optimizer,
+            'train_one_epoch': wideresnet.train_one_epoch,
+            'evaluate': wideresnet.evaluate,
             'lr_scheduler': lr_scheduler,
             'train_kwargs': dict(optimizer=optimizer, criterion=criterion, device=args.device),
             'eval_kwargs': dict(criterion=criterion, device=args.device),
@@ -168,7 +167,9 @@
         }
 
     elif args.model.name == 'wideresnet2810_sngp':
-        model = wideresnet2810_sngp.WideResNetSNGP(
+        model = wideresnet_sngp.WideResNetSNGP(
+            depth=28,
+            widen_factor=10,
             dropout_rate=args.model.dropout_rate,
             num_classes=n_classes,
             spectral_norm=args.model.spectral_norm.use_spectral_norm,
