import torch
import numpy as np

from sklearn.metrics import precision_score
from sklearn.metrics import auc
from sklearn.metrics import balanced_accuracy_score
from sklearn.metrics import f1_score
import torchmetrics


class Accuracy(torchmetrics.Metric):
    def __init__(self, topk=1):
        super().__init__()
        self.topk = topk
        self.add_state('num_correct', torch.tensor(0.), dist_reduce_fx='sum')
        self.add_state('num_samples', torch.tensor(0.), dist_reduce_fx='sum')

    def update(self, logits: torch.Tensor, targets: torch.Tensor):
        batch_size = len(logits)
        if logits.shape == targets.shape:
            targets = self._convert_one_hot_targets(targets)

        if self.topk > 1:
            _, class_preds = logits.topk(self.topk)
            self.num_correct += (class_preds.T == targets[None]).float().sum()
        else:
            class_preds = logits.argmax(-1)
            self.num_correct += (class_preds == targets).float().sum()
        self.num_samples += batch_size

    def compute(self):
        return self.num_correct / self.num_samples

    def _convert_one_hot_targets(self, targets):
        return targets.argmax(-1)


@torch.inference_mode()
def accuracy(output, target, topk=(1,)):
    """Computes the accuracy over the k top predictions for the specified values of k"""
    maxk = max(topk)
    batch_size = target.size(0)
    if target.ndim == 2:
        target = target.max(dim=1)[1]

    _, pred = output.topk(maxk, 1, True, True)
    pred = pred.t()
    correct = pred.eq(target[None])

    res = []
    for k in topk:
        correct_k = correct[:k].flatten().sum(dtype=torch.float32)
        res.append(correct_k * (100.0 / batch_size))
    return res

<<<<<<< HEAD
# !TODO: Sklearn and torchmetrics scores do not align 
def f1_macro(output, target, mode):
=======
# !TODO: Sklearn and torchmetrics scores do not align


def f1_macro(output, target, num_classes, device):
>>>>>>> 1cb958cb
    _, pred = output.topk(1, 1, True, True)
    pred = pred.t().squeeze(0)
    pred = pred.cpu().detach().numpy()
    target = target.cpu().detach().numpy()

<<<<<<< HEAD
    if mode == 'binary':
        f1 = f1_score(target, pred, average='binary')
    elif mode =='macro':
=======
    if num_classes <= 2:
        f1 = f1_score(target, pred, average='binary')

    else:
>>>>>>> 1cb958cb
        f1 = f1_score(target, pred, average='macro')
    elif mode == 'micro':
        f1 = f1_score(target, pred, average='micro')

    return f1*100

<<<<<<< HEAD
def balanced_acc(output, target):
=======

def balanced_acc(output, target, device):
>>>>>>> 1cb958cb
    _, pred = output.topk(1, 1, True, True)
    pred = pred.t().squeeze(0)
    pred = pred.cpu().detach().numpy()
    target = target.cpu().detach().numpy()
    return balanced_accuracy_score(target, pred)*100


def avg_precision(output, targets):
    _, pred = output.topk(1, 1, True, True)
    pred = np.array(pred)
    targets = np.array(targets)
    return precision_score(targets, pred, average='weighted', zero_division=0)


def area_under_curve(metric):
    auc_x = np.arange(len(metric))
    auc_y = np.array(metric)
    span_x = (auc_x[-1] - auc_x[0])  # taken from: revisiting uncertainty dalnlp
    return (auc(auc_x, auc_y) / span_x).round(3)<|MERGE_RESOLUTION|>--- conflicted
+++ resolved
@@ -53,42 +53,23 @@
         res.append(correct_k * (100.0 / batch_size))
     return res
 
-<<<<<<< HEAD
 # !TODO: Sklearn and torchmetrics scores do not align 
 def f1_macro(output, target, mode):
-=======
-# !TODO: Sklearn and torchmetrics scores do not align
-
-
-def f1_macro(output, target, num_classes, device):
->>>>>>> 1cb958cb
     _, pred = output.topk(1, 1, True, True)
     pred = pred.t().squeeze(0)
     pred = pred.cpu().detach().numpy()
     target = target.cpu().detach().numpy()
 
-<<<<<<< HEAD
     if mode == 'binary':
         f1 = f1_score(target, pred, average='binary')
     elif mode =='macro':
-=======
-    if num_classes <= 2:
-        f1 = f1_score(target, pred, average='binary')
-
-    else:
->>>>>>> 1cb958cb
         f1 = f1_score(target, pred, average='macro')
     elif mode == 'micro':
         f1 = f1_score(target, pred, average='micro')
 
     return f1*100
 
-<<<<<<< HEAD
 def balanced_acc(output, target):
-=======
-
-def balanced_acc(output, target, device):
->>>>>>> 1cb958cb
     _, pred = output.topk(1, 1, True, True)
     pred = pred.t().squeeze(0)
     pred = pred.cpu().detach().numpy()
