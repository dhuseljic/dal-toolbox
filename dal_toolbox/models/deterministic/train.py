--- conflicted
+++ resolved
@@ -224,13 +224,8 @@
     return train_stats
 
 
-<<<<<<< HEAD
-def train_one_epoch_fixmatch(model, dataloaders, criterion, optimizer, device, use_hard_labels,
-                             lambda_u, p_cutoff, use_cat, T, epoch=None, print_freq=50):
-=======
 def train_one_epoch_fixmatch(model, dataloaders, criterion, optimizer, device,
-                    lambda_u, p_cutoff, epoch=None, print_freq=100):
->>>>>>> 61796afc
+                             lambda_u, p_cutoff, epoch=None, print_freq=100):
     model.train()
     model.to(device)
     criterion.to(device)
@@ -251,23 +246,10 @@
         x_ulb_strong = x_ulb_strong.to(device)
 
         # Forward Propagation of all samples
-<<<<<<< HEAD
-        if use_cat:
-            num_lb = x_lb.shape[0]
-            outputs = model(torch.cat((x_lb, x_ulb_weak, x_ulb_strong)))
-            logits_lb = outputs[:num_lb]
-            logits_ulb_weak, logits_ulb_strong = outputs[num_lb:].chunk(2)
-        else:
-            logits_lb = model(x_lb)
-            logits_ulb_strong = model(x_ulb_strong)
-            with torch.no_grad():
-                logits_ulb_weak = model(x_ulb_weak)
-=======
         logits_lb = model(x_lb)
         with torch.no_grad():
             logits_ulb_weak = model(x_ulb_weak)
         logits_ulb_strong = model(x_ulb_strong)
->>>>>>> 61796afc
 
         # Generate pseudo labels and mask
         probas_ulb_weak = logits_ulb_weak.detach().softmax(dim=-1)
@@ -288,11 +270,7 @@
         batch_size = x_lb.shape[0]
         acc1, = generalization.accuracy(logits_lb, y_lb, topk=(1,))
         metric_logger.update(
-<<<<<<< HEAD
-            sup_loss=sup_loss.item(), unsup_loss=unsup_loss.item(),
-=======
-            sup_loss=sup_loss.item(), unsup_loss=unsup_loss.item(), mask_ratio=mask.float().mean().item(), 
->>>>>>> 61796afc
+            sup_loss=sup_loss.item(), unsup_loss=unsup_loss.item(), mask_ratio=mask.float().mean().item(),
             total_loss=total_loss.item(), lr=optimizer.param_groups[0]["lr"]
         )
         metric_logger.meters["acc1"].update(acc1.item(), n=batch_size)
