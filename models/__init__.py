import torch
import torch.nn as nn

<<<<<<< HEAD
from . import resnet, resnet18_ensemble, resnet18_mcdropout, resnet_sngp 
from . import wideresnet, wideresnet2810_ensemble, wideresnet_sngp
from .utils.ensemble_utils import Ensemble, EnsembleLRScheduler, EnsembleOptimizer
=======
from . import resnet, resnet_ensemble, resnet_mcdropout, resnet_sngp 
from . import wideresnet2810, wideresnet2810_sngp
>>>>>>> e9759329


def build_model(args, **kwargs):
    n_classes = kwargs['n_classes']
    if args.model.name == 'resnet18_deterministic':
        model = resnet.ResNet18(n_classes)
        optimizer = torch.optim.SGD(
            model.parameters(),
            lr=args.model.optimizer.lr,
            weight_decay=args.model.optimizer.weight_decay,
            momentum=args.model.optimizer.momentum,
            nesterov=True
        )
        lr_scheduler = torch.optim.lr_scheduler.CosineAnnealingLR(optimizer, T_max=args.n_epochs)
        criterion = nn.CrossEntropyLoss()
        model_dict = {
            'model': model,
            'optimizer': optimizer,
            'train_one_epoch': resnet.train_one_epoch,
            'evaluate': resnet.evaluate,
            'lr_scheduler': lr_scheduler,
            'train_kwargs': dict(optimizer=optimizer, criterion=criterion, device=args.device),
            'eval_kwargs': dict(criterion=criterion, device=args.device),
        }

    elif args.model.name == 'resnet18_mcdropout':
        model = resnet_mcdropout.DropoutResNet18(n_classes, args.model.n_passes, args.model.dropout_rate)
        optimizer = torch.optim.SGD(
            model.parameters(),
            lr=args.model.optimizer.lr,
            weight_decay=args.model.optimizer.weight_decay,
            momentum=args.model.optimizer.momentum,
            nesterov=True
        )
        lr_scheduler = torch.optim.lr_scheduler.CosineAnnealingLR(optimizer, T_max=args.n_epochs)
        criterion = nn.CrossEntropyLoss()
        model_dict = {
            'model': model,
            'optimizer': optimizer,
            'train_one_epoch': resnet_mcdropout.train_one_epoch,
            'evaluate': resnet_mcdropout.evaluate,
            'lr_scheduler': lr_scheduler,
            'train_kwargs': dict(optimizer=optimizer, criterion=criterion, device=args.device),
            'eval_kwargs': dict(criterion=criterion, device=args.device),
        }

    elif args.model.name == 'resnet18_ensemble':
        members, lr_schedulers, optimizers = [], [], []
        for _ in range(args.model.n_member):
            mem = resnet_ensemble.ResNet18(n_classes)
            opt = torch.optim.SGD(
                mem.parameters(),
                lr=args.model.optimizer.lr,
                weight_decay=args.model.optimizer.weight_decay,
                momentum=args.model.optimizer.momentum,
                nesterov=True
            )
            lrs = torch.optim.lr_scheduler.CosineAnnealingLR(opt, T_max=args.n_epochs)
            members.append(mem)
            optimizers.append(opt)
            lr_schedulers.append(lrs)
<<<<<<< HEAD
        model = Ensemble(members)
        optimizer = EnsembleOptimizer(optimizers)
        lr_scheduler = EnsembleLRScheduler(lr_schedulers)
=======
        model = resnet_ensemble.Ensemble(members)
        optimizer = resnet_ensemble.EnsembleOptimizer(optimizers)
        lr_scheduler = resnet_ensemble.EnsembleLRScheduler(lr_schedulers)
>>>>>>> e9759329
        criterion = nn.CrossEntropyLoss()
        model_dict = {
            'model': model,
            'optimizer': optimizer,
            'train_one_epoch': resnet_ensemble.train_one_epoch,
            'evaluate': resnet_ensemble.evaluate,
            'lr_scheduler': lr_scheduler,
            'train_kwargs': dict(optimizer=optimizer, criterion=criterion, device=args.device),
            'eval_kwargs': dict(criterion=criterion, device=args.device),
        }

    elif args.model.name == 'resnet18_sngp':
        model = resnet_sngp.resnet18_sngp(
            num_classes=10,
            spectral_norm=args.model.spectral_norm.use_spectral_norm,
            norm_bound=args.model.spectral_norm.coeff,
            n_power_iterations=args.model.spectral_norm.n_power_iterations,
            num_inducing=args.model.gp.num_inducing,
            kernel_scale=args.model.gp.kernel_scale,
            normalize_input=False,
            scale_random_features=args.model.gp.scale_random_features,
            mean_field_factor=args.model.gp.mean_field_factor,
            cov_momentum=args.model.gp.cov_momentum,
            ridge_penalty=args.model.gp.ridge_penalty,
        )
        optimizer = torch.optim.SGD(
            model.parameters(),
            lr=args.model.optimizer.lr,
            weight_decay=args.model.optimizer.weight_decay,
            momentum=args.model.optimizer.momentum,
            nesterov=True
        )
        lr_scheduler = torch.optim.lr_scheduler.CosineAnnealingLR(optimizer, T_max=args.n_epochs)
        criterion = nn.CrossEntropyLoss()
        model_dict = {
            'model': model,
            'optimizer': optimizer,
            'train_one_epoch': resnet_sngp.train_one_epoch,
            'evaluate': resnet_sngp.evaluate,
            'lr_scheduler': lr_scheduler,
            'train_kwargs': dict(optimizer=optimizer, criterion=criterion, device=args.device),
            'eval_kwargs': dict(criterion=criterion, device=args.device),
        }

    elif args.model.name == 'wideresnet2810_deterministic':
        model = wideresnet.WideResNet(
            depth=28,
            widen_factor=10,
            dropout_rate=args.model.dropout_rate, 
            num_classes=n_classes)
        optimizer = torch.optim.SGD(
            model.parameters(),
            lr=args.model.optimizer.lr,
            weight_decay=args.model.optimizer.weight_decay,
            momentum=args.model.optimizer.momentum,
            nesterov=True
        )
        lr_scheduler = torch.optim.lr_scheduler.CosineAnnealingLR(optimizer, T_max=args.n_epochs)
        criterion = nn.CrossEntropyLoss()
        model_dict = {
            'model': model,
            'optimizer': optimizer,
            'train_one_epoch': wideresnet.train_one_epoch,
            'evaluate': wideresnet.evaluate,
            'lr_scheduler': lr_scheduler,
            'train_kwargs': dict(optimizer=optimizer, criterion=criterion, device=args.device),
            'eval_kwargs': dict(criterion=criterion, device=args.device),
        }

    elif args.model.name == 'wideresnet2810_ensemble':
        members, lr_schedulers, optimizers = [], [], []
        for _ in range(args.model.n_member):
            mem = wideresnet2810_ensemble.WideResNet2810(args.model.dropout_rate, n_classes)
            opt = torch.optim.SGD(
                mem.parameters(),
                lr=args.model.optimizer.lr,
                weight_decay=args.model.optimizer.weight_decay,
                momentum=args.model.optimizer.momentum,
                nesterov=True
            )
            lrs = torch.optim.lr_scheduler.CosineAnnealingLR(opt, T_max=args.n_epochs)
            members.append(mem)
            optimizers.append(opt)
            lr_schedulers.append(lrs)
        model = Ensemble(members)
        optimizer = EnsembleOptimizer(optimizers)
        lr_scheduler = EnsembleLRScheduler(lr_schedulers)
        criterion = nn.CrossEntropyLoss()
        model_dict = {
            'model': model,
            'optimizer': optimizer,
            'train_one_epoch': wideresnet2810_ensemble.train_one_epoch,
            'evaluate': wideresnet2810_ensemble.evaluate,
            'lr_scheduler': lr_scheduler,
            'train_kwargs': dict(optimizer=optimizer, criterion=criterion, device=args.device),
            'eval_kwargs': dict(criterion=criterion, device=args.device),
        }

    elif args.model.name == 'wideresnet2810_sngp':
        model = wideresnet_sngp.WideResNetSNGP(
            depth=28,
            widen_factor=10,
            dropout_rate=args.model.dropout_rate,
            num_classes=n_classes,
            spectral_norm=args.model.spectral_norm.use_spectral_norm,
            norm_bound=args.model.spectral_norm.coeff,
            n_power_iterations=args.model.spectral_norm.n_power_iterations,
            num_inducing=args.model.gp.num_inducing,
            kernel_scale=args.model.gp.kernel_scale,
            normalize_input=False,
            scale_random_features=args.model.gp.scale_random_features,
            mean_field_factor=args.model.gp.mean_field_factor,
            cov_momentum=args.model.gp.cov_momentum,
            ridge_penalty=args.model.gp.ridge_penalty,
        )
        optimizer = torch.optim.SGD(
            model.parameters(),
            lr=args.model.optimizer.lr,
            weight_decay=args.model.optimizer.weight_decay,
            momentum=args.model.optimizer.momentum,
            nesterov=True
        )
        lr_scheduler = torch.optim.lr_scheduler.MultiStepLR(
            optimizer,
            milestones=args.model.lr_scheduler.step_epochs,
            gamma=args.model.lr_scheduler.gamma
        )
        criterion = nn.CrossEntropyLoss()
        model_dict = {
            'model': model,
            'optimizer': optimizer,
            'train_one_epoch': resnet_sngp.train_one_epoch,
            'evaluate': resnet_sngp.evaluate,
            'lr_scheduler': lr_scheduler,
            'train_kwargs': dict(optimizer=optimizer, criterion=criterion, device=args.device),
            'eval_kwargs': dict(criterion=criterion, device=args.device),
        }
    else:
        NotImplementedError(f'Model {args.model} not implemented.')
    return model_dict<|MERGE_RESOLUTION|>--- conflicted
+++ resolved
@@ -1,15 +1,9 @@
 import torch
 import torch.nn as nn
 
-<<<<<<< HEAD
-from . import resnet, resnet18_ensemble, resnet18_mcdropout, resnet_sngp 
-from . import wideresnet, wideresnet2810_ensemble, wideresnet_sngp
-from .utils.ensemble_utils import Ensemble, EnsembleLRScheduler, EnsembleOptimizer
-=======
-from . import resnet, resnet_ensemble, resnet_mcdropout, resnet_sngp 
-from . import wideresnet2810, wideresnet2810_sngp
->>>>>>> e9759329
-
+from . import resnet, resnet_mcdropout, resnet_sngp 
+from . import wideresnet, wideresnet_sngp
+from .utils.ensemble_utils import Ensemble, EnsembleLRScheduler, EnsembleOptimizer, ensemble_train_one_epoch, ensemble_evaluate
 
 def build_model(args, **kwargs):
     n_classes = kwargs['n_classes']
@@ -58,100 +52,7 @@
     elif args.model.name == 'resnet18_ensemble':
         members, lr_schedulers, optimizers = [], [], []
         for _ in range(args.model.n_member):
-            mem = resnet_ensemble.ResNet18(n_classes)
-            opt = torch.optim.SGD(
-                mem.parameters(),
-                lr=args.model.optimizer.lr,
-                weight_decay=args.model.optimizer.weight_decay,
-                momentum=args.model.optimizer.momentum,
-                nesterov=True
-            )
-            lrs = torch.optim.lr_scheduler.CosineAnnealingLR(opt, T_max=args.n_epochs)
-            members.append(mem)
-            optimizers.append(opt)
-            lr_schedulers.append(lrs)
-<<<<<<< HEAD
-        model = Ensemble(members)
-        optimizer = EnsembleOptimizer(optimizers)
-        lr_scheduler = EnsembleLRScheduler(lr_schedulers)
-=======
-        model = resnet_ensemble.Ensemble(members)
-        optimizer = resnet_ensemble.EnsembleOptimizer(optimizers)
-        lr_scheduler = resnet_ensemble.EnsembleLRScheduler(lr_schedulers)
->>>>>>> e9759329
-        criterion = nn.CrossEntropyLoss()
-        model_dict = {
-            'model': model,
-            'optimizer': optimizer,
-            'train_one_epoch': resnet_ensemble.train_one_epoch,
-            'evaluate': resnet_ensemble.evaluate,
-            'lr_scheduler': lr_scheduler,
-            'train_kwargs': dict(optimizer=optimizer, criterion=criterion, device=args.device),
-            'eval_kwargs': dict(criterion=criterion, device=args.device),
-        }
-
-    elif args.model.name == 'resnet18_sngp':
-        model = resnet_sngp.resnet18_sngp(
-            num_classes=10,
-            spectral_norm=args.model.spectral_norm.use_spectral_norm,
-            norm_bound=args.model.spectral_norm.coeff,
-            n_power_iterations=args.model.spectral_norm.n_power_iterations,
-            num_inducing=args.model.gp.num_inducing,
-            kernel_scale=args.model.gp.kernel_scale,
-            normalize_input=False,
-            scale_random_features=args.model.gp.scale_random_features,
-            mean_field_factor=args.model.gp.mean_field_factor,
-            cov_momentum=args.model.gp.cov_momentum,
-            ridge_penalty=args.model.gp.ridge_penalty,
-        )
-        optimizer = torch.optim.SGD(
-            model.parameters(),
-            lr=args.model.optimizer.lr,
-            weight_decay=args.model.optimizer.weight_decay,
-            momentum=args.model.optimizer.momentum,
-            nesterov=True
-        )
-        lr_scheduler = torch.optim.lr_scheduler.CosineAnnealingLR(optimizer, T_max=args.n_epochs)
-        criterion = nn.CrossEntropyLoss()
-        model_dict = {
-            'model': model,
-            'optimizer': optimizer,
-            'train_one_epoch': resnet_sngp.train_one_epoch,
-            'evaluate': resnet_sngp.evaluate,
-            'lr_scheduler': lr_scheduler,
-            'train_kwargs': dict(optimizer=optimizer, criterion=criterion, device=args.device),
-            'eval_kwargs': dict(criterion=criterion, device=args.device),
-        }
-
-    elif args.model.name == 'wideresnet2810_deterministic':
-        model = wideresnet.WideResNet(
-            depth=28,
-            widen_factor=10,
-            dropout_rate=args.model.dropout_rate, 
-            num_classes=n_classes)
-        optimizer = torch.optim.SGD(
-            model.parameters(),
-            lr=args.model.optimizer.lr,
-            weight_decay=args.model.optimizer.weight_decay,
-            momentum=args.model.optimizer.momentum,
-            nesterov=True
-        )
-        lr_scheduler = torch.optim.lr_scheduler.CosineAnnealingLR(optimizer, T_max=args.n_epochs)
-        criterion = nn.CrossEntropyLoss()
-        model_dict = {
-            'model': model,
-            'optimizer': optimizer,
-            'train_one_epoch': wideresnet.train_one_epoch,
-            'evaluate': wideresnet.evaluate,
-            'lr_scheduler': lr_scheduler,
-            'train_kwargs': dict(optimizer=optimizer, criterion=criterion, device=args.device),
-            'eval_kwargs': dict(criterion=criterion, device=args.device),
-        }
-
-    elif args.model.name == 'wideresnet2810_ensemble':
-        members, lr_schedulers, optimizers = [], [], []
-        for _ in range(args.model.n_member):
-            mem = wideresnet2810_ensemble.WideResNet2810(args.model.dropout_rate, n_classes)
+            mem = resnet.ResNet18(n_classes)
             opt = torch.optim.SGD(
                 mem.parameters(),
                 lr=args.model.optimizer.lr,
@@ -170,8 +71,93 @@
         model_dict = {
             'model': model,
             'optimizer': optimizer,
-            'train_one_epoch': wideresnet2810_ensemble.train_one_epoch,
-            'evaluate': wideresnet2810_ensemble.evaluate,
+            'train_one_epoch': ensemble_train_one_epoch,
+            'evaluate': ensemble_evaluate,
+            'lr_scheduler': lr_scheduler,
+            'train_kwargs': dict(optimizer=optimizer, criterion=criterion, device=args.device),
+            'eval_kwargs': dict(criterion=criterion, device=args.device),
+        }
+
+    elif args.model.name == 'resnet18_sngp':
+        model = resnet_sngp.resnet18_sngp(
+            num_classes=10,
+            spectral_norm=args.model.spectral_norm.use_spectral_norm,
+            norm_bound=args.model.spectral_norm.coeff,
+            n_power_iterations=args.model.spectral_norm.n_power_iterations,
+            num_inducing=args.model.gp.num_inducing,
+            kernel_scale=args.model.gp.kernel_scale,
+            normalize_input=False,
+            scale_random_features=args.model.gp.scale_random_features,
+            mean_field_factor=args.model.gp.mean_field_factor,
+            cov_momentum=args.model.gp.cov_momentum,
+            ridge_penalty=args.model.gp.ridge_penalty,
+        )
+        optimizer = torch.optim.SGD(
+            model.parameters(),
+            lr=args.model.optimizer.lr,
+            weight_decay=args.model.optimizer.weight_decay,
+            momentum=args.model.optimizer.momentum,
+            nesterov=True
+        )
+        lr_scheduler = torch.optim.lr_scheduler.CosineAnnealingLR(optimizer, T_max=args.n_epochs)
+        criterion = nn.CrossEntropyLoss()
+        model_dict = {
+            'model': model,
+            'optimizer': optimizer,
+            'train_one_epoch': resnet_sngp.train_one_epoch,
+            'evaluate': resnet_sngp.evaluate,
+            'lr_scheduler': lr_scheduler,
+            'train_kwargs': dict(optimizer=optimizer, criterion=criterion, device=args.device),
+            'eval_kwargs': dict(criterion=criterion, device=args.device),
+        }
+
+    elif args.model.name == 'wideresnet2810_deterministic':
+        model = wideresnet.WideResNet2810(
+            dropout_rate=args.model.dropout_rate, 
+            num_classes=n_classes)
+        optimizer = torch.optim.SGD(
+            model.parameters(),
+            lr=args.model.optimizer.lr,
+            weight_decay=args.model.optimizer.weight_decay,
+            momentum=args.model.optimizer.momentum,
+            nesterov=True
+        )
+        lr_scheduler = torch.optim.lr_scheduler.CosineAnnealingLR(optimizer, T_max=args.n_epochs)
+        criterion = nn.CrossEntropyLoss()
+        model_dict = {
+            'model': model,
+            'optimizer': optimizer,
+            'train_one_epoch': wideresnet.train_one_epoch,
+            'evaluate': wideresnet.evaluate,
+            'lr_scheduler': lr_scheduler,
+            'train_kwargs': dict(optimizer=optimizer, criterion=criterion, device=args.device),
+            'eval_kwargs': dict(criterion=criterion, device=args.device),
+        }
+
+    elif args.model.name == 'wideresnet2810_ensemble':
+        members, lr_schedulers, optimizers = [], [], []
+        for _ in range(args.model.n_member):
+            mem = wideresnet.WideResNet2810(args.model.dropout_rate, n_classes)
+            opt = torch.optim.SGD(
+                mem.parameters(),
+                lr=args.model.optimizer.lr,
+                weight_decay=args.model.optimizer.weight_decay,
+                momentum=args.model.optimizer.momentum,
+                nesterov=True
+            )
+            lrs = torch.optim.lr_scheduler.CosineAnnealingLR(opt, T_max=args.n_epochs)
+            members.append(mem)
+            optimizers.append(opt)
+            lr_schedulers.append(lrs)
+        model = Ensemble(members)
+        optimizer = EnsembleOptimizer(optimizers)
+        lr_scheduler = EnsembleLRScheduler(lr_schedulers)
+        criterion = nn.CrossEntropyLoss()
+        model_dict = {
+            'model': model,
+            'optimizer': optimizer,
+            'train_one_epoch': ensemble_train_one_epoch,
+            'evaluate': ensemble_evaluate,
             'lr_scheduler': lr_scheduler,
             'train_kwargs': dict(optimizer=optimizer, criterion=criterion, device=args.device),
             'eval_kwargs': dict(criterion=criterion, device=args.device),
